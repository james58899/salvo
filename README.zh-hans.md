--- conflicted
+++ resolved
@@ -55,11 +55,7 @@
 
 ```toml
 [dependencies]
-<<<<<<< HEAD
-salvo = { version = "0.24", features = ["full"] }
-=======
 salvo = "0.24"
->>>>>>> af34aba3
 tokio = "1"
 ```
 
